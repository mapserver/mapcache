--- conflicted
+++ resolved
@@ -655,13 +655,9 @@
 
 struct mapcache_cache_memcache {
   mapcache_cache cache;
-<<<<<<< HEAD
   int nservers;
   struct mapcache_cache_memcache_server *servers;
-=======
-  apr_memcache_t *memcache;
   int detect_blank;
->>>>>>> b62cfcbe
 };
 
 /**
