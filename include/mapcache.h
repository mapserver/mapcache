--- conflicted
+++ resolved
@@ -37,13 +37,6 @@
 #include <apr_tables.h>
 #include <apr_hash.h>
 
-<<<<<<< HEAD
-#if defined USE_SQLITE || defined USE_BDB || defined USE_MAPSERVER
-#include <apr_reslist.h>
-#endif
-
-=======
->>>>>>> ec29715e
 #include "util.h"
 #include "ezxml.h"
 
@@ -310,10 +303,6 @@
 struct mapcache_source_mapserver {
     mapcache_source source;
     char *mapfile;
-<<<<<<< HEAD
-    apr_reslist_t *mapobj;
-=======
->>>>>>> ec29715e
 };
 #endif
 
@@ -447,18 +436,9 @@
    mapcache_cache_sqlite_stmt get_stmt;
    mapcache_cache_sqlite_stmt set_stmt;
    mapcache_cache_sqlite_stmt delete_stmt;
-<<<<<<< HEAD
-   apr_reslist_t *ro_connection_pool;
-   apr_reslist_t *rw_connection_pool;
-   void (*bind_stmt)(mapcache_context*ctx, void *stmt, mapcache_tile *tile);
-   apr_table_t *pragmas;
-   int n_prepared_statements;
-   mapcache_context *ctx;
-=======
    apr_table_t *pragmas;
    void (*bind_stmt)(mapcache_context*ctx, void *stmt, mapcache_tile *tile);
    int n_prepared_statements;
->>>>>>> ec29715e
 };
 
 /**
