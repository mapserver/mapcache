cmake_minimum_required (VERSION 2.6)

project (MapCache)

include(CheckFunctionExists)
include(CheckIncludeFile)
include(CheckCSourceCompiles)

set(CMAKE_C_FLAGS "${CMAKE_C_FLAGS} -Wall")
if ("${CMAKE_BUILD_TYPE}" STREQUAL "Debug") 
   add_definitions(-DDEBUG) 
endif () 


set (MAPCACHE_VERSION_MAJOR 1)
<<<<<<< HEAD
set (MAPCACHE_VERSION_MINOR 3)
set (MAPCACHE_VERSION_REVISION 0)
=======
set (MAPCACHE_VERSION_MINOR 2)
set (MAPCACHE_VERSION_REVISION 1)
>>>>>>> fe8de8b6


if(NOT DEFINED CMAKE_INSTALL_LIBDIR)
   set(CMAKE_INSTALL_LIBDIR lib)
endif(NOT DEFINED CMAKE_INSTALL_LIBDIR)
if(NOT DEFINED CMAKE_INSTALL_BINDIR)
   set(CMAKE_INSTALL_BINDIR bin)
endif(NOT DEFINED CMAKE_INSTALL_BINDIR)

MATH(EXPR MAPCACHE_IS_DEV_VERSION "1-${MAPCACHE_VERSION_MINOR}%2")
if(MAPCACHE_IS_DEV_VERSION)
  set (MAPCACHE_VERSION_STRING "${MAPCACHE_VERSION_MAJOR}.${MAPCACHE_VERSION_MINOR}.${MAPCACHE_VERSION_REVISION}")
else(MAPCACHE_IS_DEV_VERSION)
  set (MAPCACHE_VERSION_STRING "${MAPCACHE_VERSION_MAJOR}.${MAPCACHE_VERSION_MINOR}dev")
endif(MAPCACHE_IS_DEV_VERSION)
MATH(EXPR MAPCACHE_VERSION_NUM "${MAPCACHE_VERSION_MAJOR}*10000+${MAPCACHE_VERSION_MINOR}*100+${MAPCACHE_VERSION_REVISION}")

SET(CMAKE_MODULE_PATH ${PROJECT_SOURCE_DIR}/cmake ${CMAKE_MODULE_PATH})
if (APPLE)
  set(CMAKE_FIND_FRAMEWORK "LAST")
endif (APPLE)

macro( report_optional_not_found component )
  message(SEND_ERROR "${component} library/component/dependency could not be found.
  HINTS:
  - disable ${component} support by adding -DWITH_${component}=0
  - add the ${component} install directory to the CMAKE_PREFIX_PATH variable (-DCMAKE_PREFIX_PATH=\"/path/to/${component}-install-dir;/path/to/other/dirs\"")
endmacro()
macro( report_mandatory_not_found component )
  message(SEND_ERROR "${component} library/component could not be found and is a mandatory dependency
  HINT:
  - add the ${component} install directory to the CMAKE_PREFIX_PATH variable (-DCMAKE_PREFIX_PATH=\"/path/to/${component}-install-dir;/path/to/other/dirs\"")
endmacro()
macro( report_dependency_error component dependency)
  message(SEND_ERROR "${component} support requires ${dependency} support, however ${dependency} support has been disabled.
  HINTS:
  - re-run with -DWITH_${dependency}=1 (or without -DWITH_${dependency}=0)
  - disable ${component} support by adding -DWITH_${component}=0"
  )
endmacro()

check_function_exists("strncasecmp"  HAVE_STRNCASECMP)
check_function_exists("symlink"  HAVE_SYMLINK)


set(CMAKE_SKIP_BUILD_RPATH FALSE)
set(CMAKE_LINK_INTERFACE_LIBRARY "")

file(GLOB mapcache_SOURCES lib/*.c )

add_library(mapcache SHARED ${mapcache_SOURCES})
set_target_properties(mapcache PROPERTIES
  VERSION ${MAPCACHE_VERSION_STRING}
  SOVERSION 1
)

#options suported by the cmake builder
option(WITH_PIXMAN "Use pixman for SSE optimized image manipulations" ON)
option(WITH_SQLITE "Use sqlite as a cache backend" ON)
option(WITH_BERKELEY_DB "Use Berkeley DB as a cache backend" OFF)
option(WITH_MEMCACHE "Use memcache as a cache backend (requires recent apr-util)" OFF)
option(WITH_TIFF "Use TIFFs as a cache backend" OFF)
option(WITH_TIFF_WRITE_SUPPORT "Enable (experimental) support for writable TIFF cache backends" OFF)
option(WITH_GEOTIFF "Allow GeoTIFF metadata creation for TIFF cache backends" OFF)
option(WITH_PCRE "Use PCRE for regex tests" OFF)
option(WITH_MAPSERVER "Enable (experimental) support for the mapserver library" OFF)

find_package(PNG)
if(PNG_FOUND)
  include_directories(${PNG_INCLUDE_DIR})
  target_link_libraries(mapcache ${PNG_LIBRARY})
else(PNG_FOUND)
  report_mandatory_not_found(PNG)
endif(PNG_FOUND)

find_package(JPEG)
if(JPEG_FOUND)
  include_directories(${JPEG_INCLUDE_DIR})
  target_link_libraries(mapcache ${JPEG_LIBRARY})
else(JPEG_FOUND)
endif(JPEG_FOUND)
   
find_package(CURL)
if(CURL_FOUND)
   include_directories(${CURL_INCLUDE_DIR})
   target_link_libraries(mapcache ${CURL_LIBRARY})
else(CURL_FOUND)
   report_mandatory_not_found(CURL)
endif(CURL_FOUND)

find_package(APR)
if(APR_FOUND)
   include_directories(${APR_INCLUDE_DIR} ${APU_INCLUDE_DIR})
   target_link_libraries(mapcache ${APR_LIBRARY} ${APU_LIBRARY})
   if(DEFINED APR_CPPFLAGS)
     add_definitions("${APR_CPPFLAGS}")
   endif(DEFINED APR_CPPFLAGS)
else(APR_FOUND)
   report_mandatory_not_found(APR)
endif(APR_FOUND)

if(WITH_MEMCACHE)
  include(CheckSymbolExists)
   FIND_PATH(tmp_APU_MEMCACHE_DIR
     NAMES apr_memcache.h
     HINTS ${APU_INCLUDE_DIR}
  )
  if(tmp_APU_MEMCACHE_DIR)
    set(CMAKE_REQUIRED_INCLUDE ${APR_INCLUDE_DIR} ${APU_INCLUDE_DIR})
    set(CMAKE_REQUIRED_LIBRARIES ${APR_LIBRARY} ${APU_LIBRARY})
    check_symbol_exists(apr_memcache_hash "${tmp_APU_MEMCACHE_DIR}/apr_memcache.h" tmp_MEMCACHE_USABLE)
    if(tmp_MEMCACHE_USABLE)
      set(USE_MEMCACHE 1)
    else(tmp_MEMCACHE_USABLE)
      MESSAGE(SEND_ERROR "apr_memcache.h found, but seems too old (missing apr_memcache_hash function)")
      report_optional_not_found(MEMCACHE)
    endif(tmp_MEMCACHE_USABLE)
  else(tmp_APU_MEMCACHE_DIR)
    MESSAGE(SEND_ERROR "apr_memcache.h not found, your apr-util version may be configured without memcache support")
    report_optional_not_found(MEMCACHE)
  endif(tmp_APU_MEMCACHE_DIR)
  
endif(WITH_MEMCACHE)

if(WITH_PIXMAN)
  find_package(Pixman)
  if(PIXMAN_FOUND)
    include_directories(${PIXMAN_INCLUDE_DIR})
    target_link_libraries(mapcache ${PIXMAN_LIBRARY})
    set (USE_PIXMAN 1)
  else(PIXMAN_FOUND)
    report_optional_not_found(PIXMAN)
  endif(PIXMAN_FOUND)
endif (WITH_PIXMAN)

if(WITH_PCRE)
   find_package(PCRE)
  if(PCRE_FOUND)
    include_directories(${PCRE_INCLUDE_DIR})
    target_link_libraries(mapcache ${PCRE_LIBRARY})
    set (USE_PCRE 1)
  else(PCRE_FOUND)
    report_optional_not_found(PCRE)
  endif(PCRE_FOUND)
endif (WITH_PCRE)

if(WITH_SQLITE)
  find_package(SQLITE)
  if(SQLITE_FOUND)
    include_directories(${SQLITE_INCLUDE_DIR})
    target_link_libraries(mapcache ${SQLITE_LIBRARY})
    set (USE_SQLITE 1)
  else(SQLITE_FOUND)
    report_optional_not_found(SQLITE)
  endif(SQLITE_FOUND)
endif (WITH_SQLITE)

if(WITH_BERKELEY_DB)
  if(NOT BERKELEYDB_FIND_VERSION)
    set(BERKELEYDB_FIND_VERSION "4.6")
  endif(NOT BERKELEYDB_FIND_VERSION)
  find_package(BerkeleyDB)
  if(BERKELEYDB_FOUND)
    include_directories(${BERKELEYDB_INCLUDE_DIR})
    target_link_libraries(mapcache ${BERKELEYDB_LIBRARY})
    set (USE_BDB 1)
  else(BERKELEYDB_FOUND)
    report_optional_not_found(BERKELEY_DB)
  endif(BERKELEYDB_FOUND)
endif (WITH_BERKELEY_DB)

if(WITH_TIFF)
  find_package(TIFF)
  if(TIFF_FOUND)
    include_directories(${TIFF_INCLUDE_DIR})
    target_link_libraries(mapcache ${TIFF_LIBRARY})
    set (USE_TIFF 1)
  else(TIFF_FOUND)
    report_optional_not_found(TIFF)
  endif(TIFF_FOUND)
endif (WITH_TIFF)

if(WITH_TIFF_WRITE_SUPPORT)
  if(USE_TIFF)
    set (USE_TIFF_WRITE 1)
  else(USE_TIFF)
    report_dependency_error(TIFF_WRITE_SUPPORT TIFF)
  endif(USE_TIFF)
endif(WITH_TIFF_WRITE_SUPPORT)


if(WITH_GEOTIFF)
  find_package(GEOTIFF)
  if(GEOTIFF_FOUND)
    include_directories(${GEOTIFF_INCLUDE_DIR})
    target_link_libraries(mapcache ${GEOTIFF_LIBRARY})
    set (USE_GEOTIFF 1)
  else(GEOTIFF_FOUND)
    report_optional_not_found(GEOTIFF)
  endif(GEOTIFF_FOUND)
endif (WITH_GEOTIFF)

if(WITH_MAPSERVER)
   find_package(MAPSERVER)
  if(MAPSERVER_FOUND)
    include_directories(${MAPSERVER_INCLUDE_DIR})
    target_link_libraries(mapcache ${MAPSERVER_LIBRARY})
    set (USE_MAPSERVER 1)
  else(MAPSERVER_FOUND)
    report_optional_not_found(MAPSERVER)
  endif(MAPSERVER_FOUND)
endif (WITH_MAPSERVER)


if(UNIX)
target_link_libraries(mapcache ${CMAKE_DL_LIBS} m )
endif(UNIX)

configure_file (
  "${PROJECT_SOURCE_DIR}/include/mapcache-config.h.in"
  "${PROJECT_BINARY_DIR}/include/mapcache-config.h"
  )

configure_file (
  "${PROJECT_SOURCE_DIR}/include/mapcache-version.h.in"
  "${PROJECT_BINARY_DIR}/include/mapcache-version.h"
  )

include_directories(include ${PROJECT_BINARY_DIR}/include)

macro(status_optional_component component enabled libpath)
  if("${enabled}" EQUAL "1")
    message(STATUS "  * ${component}: ${libpath}")
  else()
    message(STATUS "  * ${component}: disabled")
  endif()
endmacro()
macro(status_optional_feature feature enabled)
  if("${enabled}" EQUAL "1")
    message(STATUS "  * ${feature}: ENABLED")
  else()
    message(STATUS "  * ${feature}: disabled")
  endif()
endmacro()

message(STATUS "* Configured options for the mapcache library")
message(STATUS " * Mandatory components")
message(STATUS "  * png: ${PNG_LIBRARY}")
message(STATUS "  * jpeg: ${JPEG_LIBRARY}")
message(STATUS "  * Curl: ${CURL_LIBRARY}")
message(STATUS "  * Apr: ${APR_LIBRARY}")
message(STATUS " * Optional components")
status_optional_component("PIXMAN" "${USE_PIXMAN}" "${PIXMAN_LIBRARY}")
status_optional_component("SQLITE" "${USE_SQLITE}" "${SQLITE_LIBRARY}")
status_optional_component("Berkeley DB" "${USE_BDB}" "${BERKELEYDB_LIBRARY}")
status_optional_component("Memcache" "${USE_MEMCACHE}" "${APU_LIBRARY}")
status_optional_component("TIFF" "${USE_TIFF}" "${TIFF_LIBRARY}")
status_optional_component("GeoTIFF" "${USE_GEOTIFF}" "${GEOTIFF_LIBRARY}")
status_optional_component("Experimental TIFF write support" "${USE_TIFF_WRITE}" "${TIFF_LIBRARY}")
status_optional_component("PCRE" "${USE_PCRE}" "${PCRE_LIBRARY}")
status_optional_component("Experimental mapserver support" "${USE_MAPSERVER}" "${MAPSERVER_LIBRARY}")

INSTALL(TARGETS mapcache DESTINATION ${CMAKE_INSTALL_LIBDIR})

add_subdirectory(util)
add_subdirectory(cgi)
add_subdirectory(apache)
add_subdirectory(nginx)<|MERGE_RESOLUTION|>--- conflicted
+++ resolved
@@ -13,13 +13,8 @@
 
 
 set (MAPCACHE_VERSION_MAJOR 1)
-<<<<<<< HEAD
 set (MAPCACHE_VERSION_MINOR 3)
 set (MAPCACHE_VERSION_REVISION 0)
-=======
-set (MAPCACHE_VERSION_MINOR 2)
-set (MAPCACHE_VERSION_REVISION 1)
->>>>>>> fe8de8b6
 
 
 if(NOT DEFINED CMAKE_INSTALL_LIBDIR)
