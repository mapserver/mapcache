--- conflicted
+++ resolved
@@ -381,20 +381,20 @@
       if(mapcache_cache_tile_get(ctx,tileset->_cache, tile) == MAPCACHE_SUCCESS) {
         if(tile->mtime && tile->mtime<age_limit) {
           /* the tile modification time is older than the specified limit */
-      if(mode == MAPCACHE_CMD_SEED || mode == MAPCACHE_CMD_TRANSFER) {
-        mapcache_tileset_tile_delete(ctx,tile,MAPCACHE_TRUE);
-        /* if we are in mode transfer, delete it from the dst tileset */
-        if (mode == MAPCACHE_CMD_TRANSFER) {
-          tile->tileset = tileset_transfer;
-          if (mapcache_cache_tile_exists(ctx,tile->tileset->_cache, tile)) {
-        mapcache_tileset_tile_delete(ctx,tile,MAPCACHE_TRUE);
+          if(mode == MAPCACHE_CMD_SEED || mode == MAPCACHE_CMD_TRANSFER) {
+            mapcache_tileset_tile_delete(ctx,tile,MAPCACHE_TRUE);
+            /* if we are in mode transfer, delete it from the dst tileset */
+            if (mode == MAPCACHE_CMD_TRANSFER) {
+              tile->tileset = tileset_transfer;
+              if (mapcache_cache_tile_exists(ctx,tile->tileset->_cache, tile)) {
+                mapcache_tileset_tile_delete(ctx,tile,MAPCACHE_TRUE);
+              }
+              tile->tileset = tileset;
+            }
+            action = mode;
+          } else { //if(action == MAPCACHE_CMD_DELETE)
+            action = MAPCACHE_CMD_DELETE;
           }
-          tile->tileset = tileset;
-        }
-        action = mode;
-      } else { //if(action == MAPCACHE_CMD_DELETE)
-        action = MAPCACHE_CMD_DELETE;
-      }
         }
       } else {
         //BUG: tile_exists returned true, but tile_get returned a failure. not sure what to do.
@@ -667,18 +667,13 @@
       mapcache_metatile *mt = mapcache_tileset_metatile_get(&seed_ctx, tile);
       for (i = 0; i < mt->ntiles; i++) {
         mapcache_tile *subtile = &mt->tiles[i];
-<<<<<<< HEAD
-        int cache_ret;
-        cache_ret = tileset->_cache->tile_get(&seed_ctx, tileset->_cache, subtile);
-        if(cache_ret == MAPCACHE_SUCCESS && !GC_HAS_ERROR(&seed_ctx)) {
+        mapcache_tileset_tile_get(&seed_ctx, subtile);
+        if(!subtile->nodata && !GC_HAS_ERROR(&seed_ctx)) {
+          mapcache_tileset *tmp_tileset = subtile->tileset;
           subtile->tileset = tileset_transfer;
-          subtile->tileset->_cache->tile_set(&seed_ctx, subtile->tileset->_cache, subtile);
-        }
-=======
-        mapcache_tileset_tile_get(&seed_ctx, subtile);
-        subtile->tileset = tileset_transfer;
-        mapcache_cache_tile_set(&seed_ctx, subtile->tileset->_cache, subtile);
->>>>>>> 163f2c67
+          mapcache_cache_tile_set(&seed_ctx, subtile->tileset->_cache, subtile);
+          subtile->tileset = tmp_tileset;
+        }
       }
     } else { //CMD_DELETE
       mapcache_tileset_tile_delete(&seed_ctx,tile,MAPCACHE_TRUE);
@@ -1161,9 +1156,15 @@
     if(!tileset) {
       return usage(argv[0], "tileset not found in configuration");
     }
-    if(tileset->read_only) {
-      printf("tileset %s is read-only, switching it to read-write for seeding\n",tileset_name);
+    if(tileset->read_only && mode != MAPCACHE_CMD_TRANSFER) {
+      printf("tileset (%s) is read-only, switching it to read-write for seeding\n",tileset_name);
       tileset->read_only = 0;
+    }
+    if( mode == MAPCACHE_CMD_TRANSFER ) {
+      if( tileset->read_only == 0 ) {
+        printf("switching tileset (%s) to read-only as we are in transfer mode\n",tileset_name);
+      }
+      tileset->read_only = 1;
     }
     if( ! grid_name ) {
       grid_link = APR_ARRAY_IDX(tileset->grid_links,0,mapcache_grid_link*);
