#include <ngx_config.h>
#include <ngx_core.h>
#include <ngx_http.h>
#include "../include/mapcache.h"
#include <apr_date.h>
#include <apr_strings.h>
<<<<<<< HEAD
=======
#include <apr_pools.h>
>>>>>>> 9f21460d


apr_pool_t *process_pool = NULL;
static char *ngx_http_mapcache(ngx_conf_t *cf, ngx_command_t *cmd,
    void *conf);

static ngx_command_t  ngx_http_mapcache_commands[] = {

    { ngx_string("mapcache"),
      NGX_HTTP_LOC_CONF|NGX_CONF_TAKE1,
      ngx_http_mapcache,
      NGX_HTTP_LOC_CONF_OFFSET,
      0,
      NULL },

      ngx_null_command
};

typedef struct {
   mapcache_context ctx;
   ngx_http_request_t *r;
} mapcache_ngx_context;

static void ngx_mapcache_context_log(mapcache_context *c, mapcache_log_level level, char *message, ...) {
   mapcache_ngx_context *ctx = (mapcache_ngx_context*)c;
   va_list args;
   if(!c->config || level >= c->config->loglevel) {
      va_start(args,message);
      ngx_log_error(NGX_LOG_ALERT, ctx->r->connection->log, 0,
            apr_pvsprintf(c->pool,message,args));
      va_end(args);
   }
}

static mapcache_context* ngx_mapcache_context_clone(mapcache_context *ctx) {
   mapcache_context *nctx = (mapcache_context*)apr_pcalloc(ctx->pool,
         sizeof(mapcache_ngx_context));
   mapcache_context_copy(ctx,nctx);
   ((mapcache_ngx_context*)nctx)->r = ((mapcache_ngx_context*)ctx)->r;
   apr_pool_create(&nctx->pool,ctx->pool);
   return nctx;
}


static void *
ngx_http_mapcache_create_conf(ngx_conf_t *cf)
{
    apr_initialize();
    atexit(apr_terminate);
    apr_pool_initialize();
    apr_pool_create(&process_pool,NULL);
    mapcache_context *ctx = apr_pcalloc(process_pool, sizeof(mapcache_ngx_context));
    ctx->pool = process_pool;
    ctx->process_pool = process_pool;
    ctx->threadlock = NULL;
    mapcache_context_init(ctx);
    ctx->log = ngx_mapcache_context_log;
    ctx->clone = ngx_mapcache_context_clone;
    ctx->config = NULL;


    return ctx;
}


static void ngx_http_mapcache_write_response(mapcache_context *ctx, ngx_http_request_t *r,
      mapcache_http_response *response) {
   if(response->mtime) {
      time_t  if_modified_since;
      if(r->headers_in.if_modified_since) {
         if_modified_since = ngx_http_parse_time(r->headers_in.if_modified_since->value.data,
               r->headers_in.if_modified_since->value.len);
         if (if_modified_since != NGX_ERROR) {
            apr_time_t apr_if_m_s;
            apr_time_ansi_put	(	&apr_if_m_s, if_modified_since);
            if(apr_if_m_s<response->mtime) {
               r->headers_out.status = NGX_HTTP_NOT_MODIFIED;
               ngx_http_send_header(r);
               return;
            }
         }
      }
      char *datestr;
      datestr = apr_palloc(ctx->pool, APR_RFC822_DATE_LEN);
      apr_rfc822_date(datestr, response->mtime);
      apr_table_setn(response->headers,"Last-Modified",datestr);
   }
   if(response->headers && !apr_is_empty_table(response->headers)) {
      const apr_array_header_t *elts = apr_table_elts(response->headers);
      int i;
      for(i=0;i<elts->nelts;i++) {
         apr_table_entry_t entry = APR_ARRAY_IDX(elts,i,apr_table_entry_t);
         if(!strcasecmp(entry.key,"Content-Type")) {
            r->headers_out.content_type.len = strlen(entry.val);
            r->headers_out.content_type.data = (u_char*)entry.val;
         } else {
            ngx_table_elt_t   *h;
            h = ngx_list_push(&r->headers_out.headers);
            if (h == NULL) {
               return;
            }
            h->key.len = strlen(entry.key) ;
            h->key.data = (u_char*)entry.key ;
            h->value.len = strlen(entry.val) ;
            h->value.data = (u_char*)entry.val ;
            h->hash = 1;
         }
      }
   }
   if(response->data) {
      r->headers_out.content_length_n = response->data->size;
   }
   int rc;
   r->headers_out.status = response->code;
   rc = ngx_http_send_header(r);
   if (rc == NGX_ERROR || rc > NGX_OK || r->header_only) {
      return;
   }

   if(response->data) {
      ngx_buf_t    *b;
      ngx_chain_t   out;
      b = ngx_pcalloc(r->pool, sizeof(ngx_buf_t));
      if (b == NULL) {
         ngx_log_error(NGX_LOG_ERR, r->connection->log, 0, 
               "Failed to allocate response buffer.");
         return;
      }

      b->pos = ngx_pcalloc(r->pool,response->data->size);
      memcpy(b->pos,response->data->buf,response->data->size);
      b->last = b->pos + response->data->size;
      b->memory = 1;
      b->last_buf = 1;
      b->flush = 1;
      out.buf = b;
      out.next = NULL;
      ngx_http_output_filter(r, &out);
   }

}


static ngx_http_module_t  ngx_http_mapcache_module_ctx = {
    NULL,                          /* preconfiguration */
    NULL,                          /* postconfiguration */

    NULL,                          /* create main configuration */
    NULL,                          /* init main configuration */

    NULL,                          /* create server configuration */
    NULL,                          /* merge server configuration */

    ngx_http_mapcache_create_conf, /* create location configuration */
    NULL                           /* merge location configuration */
};

static ngx_int_t ngx_mapcache_init_process(ngx_cycle_t *cycle) {
    apr_initialize();
    atexit(apr_terminate);
    apr_pool_initialize();
    apr_pool_create(&process_pool,NULL);
    return NGX_OK;
}

static void ngx_mapcache_exit_process(ngx_cycle_t *cycle) {
    apr_pool_destroy(process_pool);
}

ngx_module_t  ngx_http_mapcache_module = {
    NGX_MODULE_V1,
    &ngx_http_mapcache_module_ctx, /* module context */
    ngx_http_mapcache_commands,   /* module directives */
    NGX_HTTP_MODULE,               /* module type */
    NULL,                          /* init master */
    NULL,                          /* init module */
    ngx_mapcache_init_process,/* init process */
    NULL,                          /* init thread */
    NULL,                          /* exit thread */
    ngx_mapcache_exit_process,                          /* exit process */
    ngx_mapcache_exit_process,                          /* exit master */
    NGX_MODULE_V1_PADDING
};

static ngx_str_t  pathinfo_str = ngx_string("path_info");
static ngx_int_t pathinfo_index;
static ngx_str_t  urlprefix_str = ngx_string("url_prefix");
static ngx_int_t urlprefix_index;

static ngx_int_t
ngx_http_mapcache_handler(ngx_http_request_t *r)
{
    int ret = NGX_HTTP_OK;
    if (!(r->method & (NGX_HTTP_GET))) {
        return NGX_HTTP_NOT_ALLOWED;
    }
    mapcache_ngx_context *ngctx = ngx_http_get_module_loc_conf(r, ngx_http_mapcache_module);
    mapcache_context *ctx = (mapcache_context*)ngctx;
    apr_pool_create(&(ctx->pool),process_pool);
    ctx->process_pool = process_pool;
    ngctx->r = r;
    mapcache_request *request = NULL;
    mapcache_http_response *http_response;

    ngx_http_variable_value_t      *pathinfovv = ngx_http_get_indexed_variable(r, pathinfo_index);

    char* pathInfo = apr_pstrndup(ctx->pool, (char*)pathinfovv->data, pathinfovv->len);
      char *sparams = apr_pstrndup(ctx->pool, (char*)r->args.data, r->args.len);
      apr_table_t *params = mapcache_http_parse_param_string(ctx, sparams);

      mapcache_service_dispatch_request(ctx,&request,pathInfo,params,ctx->config);
      if(GC_HAS_ERROR(ctx) || !request) {
         ngx_http_mapcache_write_response(ctx,r, mapcache_core_respond_to_error(ctx));
         goto cleanup;
      }
      
      http_response = NULL;
      if(request->type == MAPCACHE_REQUEST_GET_CAPABILITIES) {
         mapcache_request_get_capabilities *req = (mapcache_request_get_capabilities*)request;
         ngx_http_variable_value_t      *urlprefixvv = ngx_http_get_indexed_variable(r, urlprefix_index);
         char *url = apr_pstrcat(ctx->pool,
               "http://",
               apr_pstrndup(ctx->pool, (char*)r->headers_in.host->value.data, r->headers_in.host->value.len),
               apr_pstrndup(ctx->pool, (char*)urlprefixvv->data, urlprefixvv->len),
               "/",
               NULL
               );
         http_response = mapcache_core_get_capabilities(ctx,request->service,req,url,pathInfo,ctx->config);
      } else if( request->type == MAPCACHE_REQUEST_GET_TILE) {
         mapcache_request_get_tile *req_tile = (mapcache_request_get_tile*)request;
         http_response = mapcache_core_get_tile(ctx,req_tile);
      } else if( request->type == MAPCACHE_REQUEST_GET_MAP) {
         mapcache_request_get_map *req_map = (mapcache_request_get_map*)request;
         http_response = mapcache_core_get_map(ctx,req_map);
#ifdef NGINX_RW
      } else if( request->type == MAPCACHE_REQUEST_PROXY ) {
         mapcache_request_proxy *req_proxy = (mapcache_request_proxy*)request;
         http_response = mapcache_core_proxy_request(ctx, req_proxy);
      } else if( request->type == MAPCACHE_REQUEST_GET_FEATUREINFO) {
         mapcache_request_get_feature_info *req_fi = (mapcache_request_get_feature_info*)request;
         http_response = mapcache_core_get_featureinfo(ctx,req_fi);
#endif
#ifdef DEBUG
      } else {
         ctx->set_error(ctx,500,"###BUG### unknown request type");
#endif
      }
      if(GC_HAS_ERROR(ctx)) {
      //   ngx_http_mapcache_write_response(ctx,r, mapcache_core_respond_to_error(ctx));
         goto cleanup;
      }
#ifdef DEBUG
      if(!http_response) {
         ctx->set_error(ctx,500,"###BUG### NULL response");
         ngx_http_mapcache_write_response(ctx,r, mapcache_core_respond_to_error(ctx));
         goto cleanup;
      }
#endif
      ngx_http_mapcache_write_response(ctx,r,http_response);
cleanup:
      if(GC_HAS_ERROR(ctx))
         ret = ctx->_errcode?ctx->_errcode:500;
      ctx->clear_errors(ctx);
      apr_pool_destroy(ctx->pool);
<<<<<<< HEAD
      ctx->pool = main_pool;
=======
>>>>>>> 9f21460d
      return ret;
}


static char *
ngx_http_mapcache(ngx_conf_t *cf, ngx_command_t *cmd, void *conf)
{
   mapcache_context *ctx = conf;
   ngx_str_t *value;
   value = cf->args->elts;
   char *conffile = (char*)value[1].data;
   ctx->config = mapcache_configuration_create(ctx->pool);
   mapcache_configuration_parse(ctx,conffile,ctx->config,1);
   if(GC_HAS_ERROR(ctx)) {
      ngx_conf_log_error(NGX_LOG_EMERG, cf, 0,ctx->get_error_message(ctx));
      return NGX_CONF_ERROR;
   }
   mapcache_configuration_post_config(ctx, ctx->config);
   if(GC_HAS_ERROR(ctx)) {
      ngx_conf_log_error(NGX_LOG_EMERG, cf, 0,ctx->get_error_message(ctx));
      return NGX_CONF_ERROR;
   }
   ctx->config->non_blocking = 1;
   
   ngx_http_core_loc_conf_t  *clcf;

    clcf = ngx_http_conf_get_module_loc_conf(cf, ngx_http_core_module);
    clcf->handler = ngx_http_mapcache_handler;

   pathinfo_index = ngx_http_get_variable_index(cf, &pathinfo_str);
   if (pathinfo_index == NGX_ERROR) {
		return NGX_CONF_ERROR;
	}
   urlprefix_index = ngx_http_get_variable_index(cf, &urlprefix_str);
   if (urlprefix_index == NGX_ERROR) {
		return NGX_CONF_ERROR;
	}

    return NGX_CONF_OK;
}<|MERGE_RESOLUTION|>--- conflicted
+++ resolved
@@ -4,10 +4,7 @@
 #include "../include/mapcache.h"
 #include <apr_date.h>
 #include <apr_strings.h>
-<<<<<<< HEAD
-=======
 #include <apr_pools.h>
->>>>>>> 9f21460d
 
 
 apr_pool_t *process_pool = NULL;
@@ -272,10 +269,6 @@
          ret = ctx->_errcode?ctx->_errcode:500;
       ctx->clear_errors(ctx);
       apr_pool_destroy(ctx->pool);
-<<<<<<< HEAD
-      ctx->pool = main_pool;
-=======
->>>>>>> 9f21460d
       return ret;
 }
 
