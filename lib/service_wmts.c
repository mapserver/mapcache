--- conflicted
+++ resolved
@@ -890,7 +890,6 @@
       return;
     }
 
-<<<<<<< HEAD
     /*populate dimensions*/
     if(tileset->dimensions) {
       int d;
@@ -899,36 +898,26 @@
         const char *value = apr_table_get(dimtable,dimension->name);
         if(value) {
           mapcache_tile_set_requested_dimension(ctx,req->tiles[0],dimension->name,value);
-=======
-      req->tiles[i]->z = level;
-      req->tiles[i]->x = x;
-      req->tiles[i]->y = y;
-      if(i==0) {
-        /* no need to validate all the tiles as they all have the same x,y,z */
-        mapcache_tileset_tile_validate_z(ctx,req->tiles[0]);
-        if(GC_HAS_ERROR(ctx)) {
-          if(kvp) ctx->set_exception(ctx,"InvalidParameterValue","TileMatrix");
-          return;
-        }
-        mapcache_tileset_tile_validate_x(ctx,req->tiles[0]);
-        if(GC_HAS_ERROR(ctx)) {
-          if(kvp) ctx->set_exception(ctx,"TileOutOfRange","TileCol");
-          return;
-        }
-        mapcache_tileset_tile_validate_y(ctx,req->tiles[0]);
-        if(GC_HAS_ERROR(ctx)) {
-          if(kvp) ctx->set_exception(ctx,"TileOutOfRange","TileRow");
-          return;
->>>>>>> d6e13f59
         }
       }
     }
     req->tiles[0]->z = level;
     req->tiles[0]->x = x;
     req->tiles[0]->y = y;
-    mapcache_tileset_tile_validate(ctx,req->tiles[0]);
+    /* no need to validate all the tiles as they all have the same x,y,z */
+    mapcache_tileset_tile_validate_z(ctx,req->tiles[0]);
     if(GC_HAS_ERROR(ctx)) {
-      if(kvp) ctx->set_exception(ctx,"TileOutOfRange","");
+      if(kvp) ctx->set_exception(ctx,"InvalidParameterValue","TileMatrix");
+      return;
+    }
+    mapcache_tileset_tile_validate_x(ctx,req->tiles[0]);
+    if(GC_HAS_ERROR(ctx)) {
+      if(kvp) ctx->set_exception(ctx,"TileOutOfRange","TileCol");
+      return;
+    }
+    mapcache_tileset_tile_validate_y(ctx,req->tiles[0]);
+    if(GC_HAS_ERROR(ctx)) {
+      if(kvp) ctx->set_exception(ctx,"TileOutOfRange","TileRow");
       return;
     }
 
