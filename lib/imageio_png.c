--- conflicted
+++ resolved
@@ -169,8 +169,6 @@
 static size_t plte_offset_256= 0x25;
 static size_t trns_offset_256 = 0x34;
 
-<<<<<<< HEAD
-=======
 
 unsigned char empty_png_384[] = {
   0x89, 0x50, 0x4e, 0x47, 0x0d, 0x0a, 0x1a, 0x0a, 0x00, 0x00, 0x00, 0x0d,
@@ -196,7 +194,6 @@
 static size_t trns_offset_384 = 0x34;
 
 
->>>>>>> ab150ad1
 static unsigned char empty_png_512[] = {
   0x89,0x50,0x4e,0x47,0x0d,0x0a,0x1a,0x0a,0x00,0x00,0x00,0x0d,0x49,0x48,0x44,0x52
   ,0x00,0x00,0x02,0x00,0x00,0x00,0x02,0x00,0x01,0x03,0x00,0x00,0x00,0xce,0xb6,0x46
@@ -244,8 +241,6 @@
       dd[trns_offset_256+8] = (unsigned char)(chunkcrc & 0xff);
     }
     encoded_data->size = sizeof(empty_png_256);
-<<<<<<< HEAD
-=======
   } else if(width == 384 && height == 384) {
     encoded_data = mapcache_buffer_create(sizeof(empty_png_384)+4,ctx->pool);
     dd = encoded_data->buf;
@@ -267,7 +262,6 @@
       dd[trns_offset_384+8] = (unsigned char)(chunkcrc & 0xff);
     }
     encoded_data->size = sizeof(empty_png_384);
->>>>>>> ab150ad1
   } else if(width == 512 && height == 512) {
     encoded_data = mapcache_buffer_create(sizeof(empty_png_512)+4,ctx->pool);
     dd = encoded_data->buf;
